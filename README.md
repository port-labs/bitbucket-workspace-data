# Ingesting Bitbucket Resources


## Overview

In this example, you will create blueprints for `bitbucketProject`, `bitbucketRepository` and `bitbucketPullrequest` that ingests all projects, repositories and pull requests from your Bitbucket account. Also, you will add some python script to make API calls to Bitbucket REST API and fetch data for your account. In addition to ingesting data via REST API, you will also configure webhooks to automatically update your entities in Port anytime an event occurs in your Bitbucket account. For this example, you will subscribe to `project` updates, `repository` updates events as well as `pull request` events.

## Getting started

Log in to your Port account and create the following blueprints:

### Project blueprint
Create the project blueprint in Port [using this json file](./resources/project.json)

### Repository blueprint
Create the repository blueprint in Port [using this json file](./resources/repository.json)

### Pull request blueprint
Create the pull request blueprint in Port [using this json file](./resources/pullrequest.json)


### Running the python script

<<<<<<< HEAD
To ingest data from your Bitbucket server to Port, run the following commands: 

```bash
export PORT_CLIENT_ID=<ENTER CLIENT ID>
export PORT_CLIENT_SECRET=<ENTER CLIENT SECRET>
export BITBUCKET_USERNAME=<ENTER BITBUCKET USERNAME>
export BITBUCKET_APP_PASSWORD=<ENTER BITBUCKET PASSWORD>
=======
To ingest data from your Bitbucket account to Port, run the following commands: 

```
export PORT_CLIENT_ID=<ENTER CLIENT ID>
export PORT_CLIENT_SECRET=<ENTER CLIENT SECRET>
export BITBUCKET_USERNAME=<ENTER BITBUCKET USERNAME>
export BITBUCKET_APP_PASSWORD=<ENTER BITBUCKET APP PASSWORD>
>>>>>>> 88f51ef4

git clone https://github.com/port-labs/bitbucket-workspace-data.git

cd bitbucket-workspace-data

pip install -r ./requirements.txt

python app.py
```

The list of variables required to run this script are:
- `PORT_CLIENT_ID`
- `PORT_CLIENT_SECRET`
<<<<<<< HEAD
- `BITBUCKET_USERNAME` -  Your Bitbucket username
- `BITBUCKET_APP_PASSWORD` - Your Bitbucket account password
=======
- `BITBUCKET_USERNAME` - BitBucket username to use when accessing the BitBucket resources
- `BITBUCKET_APP_PASSWORD` - BitBucket App Password to use


Follow the documentation on how to [create a bitbucket app password](https://support.atlassian.com/bitbucket-cloud/docs/create-an-app-password/). 
>>>>>>> 88f51ef4


## Port Webhook Configuration

Webhooks are a great way to receive updates from third party platforms, and in this case, Bitbucket. To [create a bitbucket webhook](https://confluence.atlassian.com/bitbucketserver/manage-webhooks-938025878.html), you will first need to generate a webhook URL from Port.

Follow the following steps to create a webhook:
1. Navigate to the **Builder** section in Port and click **Data source**;
2. Under **Webhook** tab, click **Custom integration**;
3. In the **basic details** tab, you will be asked to provide information about your webhook such as the `title`, `identifier` `description`, and `icon`;
4. In the **integration configuration** tab, copy and pase the [webhook configuration file](./resources/webhook_configuration.json) into the **Map the data from the external system into Port** form;
5. Take note of the webhook `URL` provided by Port on this page. You will need this `URL` when subscribing to events in Bitbucket;

6. Test the webhook configuration mapping and click on **Save**;
7. Under the **Advanced settings** tab, you will authenticate the payload from Bitbucket. Enter the following details:
    1. `Secret` - enter your webhook secret. You will need this value when setting up the webhook trigger in Bitbucket;
    2. `Signature Header Name` - enter `X-Hub-Signature`;
    3. `Signature Algorithm` - select `sha256` from the dropdown;
    4. `Signature Prefix` - enter `sha256=`.


## Subscribing to Bitbucket webhook
1. From your Bitbucket account, open the project where you want to add the webhook;
2. Click **Project settings** or the gear icon on the left sidebar;
3. On the Workflow section, select **Webhooks** on the left sidebar;
4. Click the **Add webhook** button to create a webhook for the repository; 
5. Input the following details:
    1. `Title` - use a meaningful name such as Port Webhook;
    2. `URL` - enter the value of the webhook `URL` you received after creating the webhook configuration in Port;
    3. `Secret` - enter the value of the secret you provided when configuring the webhook in Port;
    4.  `Triggers` - Under **Project** select `modified` Under **Repository** select `modified`. Under **Pull request** select any event based on your case;
6. Click **Save** to save the webhook;

Follow [this documentation](https://confluence.atlassian.com/bitbucketserver/event-payload-938025882.html) to learn more about webhook events payload in Bitbucket.

Done! any change that happens to your project, repository or pull requests in Bitbucket will trigger a webhook event to the webhook URL provided by Port. Port will parse the events according to the mapping and update the catalog entities accordingly.<|MERGE_RESOLUTION|>--- conflicted
+++ resolved
@@ -21,23 +21,14 @@
 
 ### Running the python script
 
-<<<<<<< HEAD
-To ingest data from your Bitbucket server to Port, run the following commands: 
-
-```bash
-export PORT_CLIENT_ID=<ENTER CLIENT ID>
-export PORT_CLIENT_SECRET=<ENTER CLIENT SECRET>
-export BITBUCKET_USERNAME=<ENTER BITBUCKET USERNAME>
-export BITBUCKET_APP_PASSWORD=<ENTER BITBUCKET PASSWORD>
-=======
 To ingest data from your Bitbucket account to Port, run the following commands: 
 
 ```
 export PORT_CLIENT_ID=<ENTER CLIENT ID>
 export PORT_CLIENT_SECRET=<ENTER CLIENT SECRET>
 export BITBUCKET_USERNAME=<ENTER BITBUCKET USERNAME>
-export BITBUCKET_APP_PASSWORD=<ENTER BITBUCKET APP PASSWORD>
->>>>>>> 88f51ef4
+export BITBUCKET_PASSWORD=<ENTER BITBUCKET PASSWORD>
+export BITBUCKET_HOST=<ENTER BITBUCKER HOST>
 
 git clone https://github.com/port-labs/bitbucket-workspace-data.git
 
@@ -51,16 +42,9 @@
 The list of variables required to run this script are:
 - `PORT_CLIENT_ID`
 - `PORT_CLIENT_SECRET`
-<<<<<<< HEAD
-- `BITBUCKET_USERNAME` -  Your Bitbucket username
-- `BITBUCKET_APP_PASSWORD` - Your Bitbucket account password
-=======
+- `BITBUCKET_HOST` - BitBucket server host such as `http://localhost:7990`
 - `BITBUCKET_USERNAME` - BitBucket username to use when accessing the BitBucket resources
-- `BITBUCKET_APP_PASSWORD` - BitBucket App Password to use
-
-
-Follow the documentation on how to [create a bitbucket app password](https://support.atlassian.com/bitbucket-cloud/docs/create-an-app-password/). 
->>>>>>> 88f51ef4
+- `BITBUCKET_PASSWORD` - BitBucket account password
 
 
 ## Port Webhook Configuration
